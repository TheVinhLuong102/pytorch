--- conflicted
+++ resolved
@@ -12,10 +12,7 @@
 namespace at {
 namespace native {
 
-<<<<<<< HEAD
 DEFINE_DISPATCH(sort_stub);
-=======
->>>>>>> 07b7e44e
 DEFINE_DISPATCH(topk_stub);
 
 namespace {
@@ -520,7 +517,6 @@
   return result.view({});
 }
 
-<<<<<<< HEAD
 std::tuple<Tensor&, Tensor&> sort_out_cpu(
     Tensor& values,
     Tensor& indices,
@@ -552,7 +548,5 @@
   return sort_out_cpu(values, indices, self, dim, descending);
 }
 
-=======
->>>>>>> 07b7e44e
 } // namespace native
 } // namespace at