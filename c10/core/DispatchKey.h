#pragma once

#include <iostream>
#include <string>
#include "c10/macros/Macros.h"

namespace c10 {

// A "bit" in a DispatchKeySet, which may have a unique dispatch handler
// for it.  Higher bit indexes get handled by dispatching first (because
// we "count leading zeros")
enum class DispatchKey : uint8_t {
  // This is not a "real" tensor id, but it exists to give us a "nullopt"
  // element we can return for cases when a DispatchKeySet contains no elements.
  // You can think a more semantically accurate definition of DispatchKey is:
  //
  //    using DispatchKey = optional<RealDispatchKey>
  //
  // and Undefined == nullopt.  We didn't actually represent
  // it this way because optional<RealDispatchKey> would take two
  // words, when DispatchKey fits in eight bits.
  Undefined = 0,

  // This pool of IDs is not really ordered, but it is merged into
  // the hierarchy for convenience and performance
  CPUTensorId, // PyTorch/Caffe2 supported
  CUDATensorId, // PyTorch/Caffe2 supported
  MKLDNNTensorId, // Caffe2 only
  OpenGLTensorId, // Caffe2 only
  OpenCLTensorId, // Caffe2 only
  IDEEPTensorId, // Caffe2 only
  HIPTensorId, // PyTorch/Caffe2 supported
  SparseHIPTensorId, // PyTorch only
  MSNPUTensorId, // PyTorch only
  XLATensorId, // PyTorch only
  MkldnnCPUTensorId,
  QuantizedCPUTensorId, // PyTorch only
  ComplexCPUTensorId, // PyTorch only
  ComplexCUDATensorId, // PyTorch only

  // See Note [Private use TensorId]
  PrivateUse1_TensorId,
  PrivateUse2_TensorId,
  PrivateUse3_TensorId,

  // Sparse has multi-dispatch with dense; handle it first
  SparseCPUTensorId, // PyTorch only
  SparseCUDATensorId, // PyTorch only

  VariableTensorId,

<<<<<<< HEAD
  // Compound ops denote operators which don't directly have a Variable
  // definition for them, but instead are conventionally implemented as
  // a series of calls to operations which do support autograd.  We can't
  // register these operators directly to VariableTensorId because
  // VariableTensorId is disabled in some circumstances (but compound
  // ops must keep working).
  CompoundOp,
=======
  // Pre-autograd backend keys allow backends to override the autograd behavior
  // (aka VariableTensorId) for operators which have a Variable kernel
  // already registered.  For example, XLA wants to define autograd for
  // einsum directly.  Registering a custom autograd implementation at the
  // XLATensorId key won't work because we process VariableTensorId
  // before XLATensorId.  This key has higher priority and gets processed
  // first.  You generally should NOT redispatch after handling autograd
  // here (since that would result in execution of the VariableTensorId
  // operator, which you're trying to skip).  In PreAutograd implementations,
  // you are responsible for handling autograd yourself, or deferring to other
  // operators which support autograd.
  XLAPreAutograd,
>>>>>>> ac2a448c

  // TESTING: This is intended to be a generic testing tensor type id.
  // Don't use it for anything real; its only acceptable use is within a single
  // process test.  Use it by creating a TensorImpl with this DispatchKey, and
  // then registering operators to operate on this type id.
  TESTING_ONLY_GenericWrapperTensorId,

  // TESTING: This is intended to be a generic testing tensor type id.
  // Don't use it for anything real; its only acceptable use is within a ingle
  // process test.  Use it by toggling the mode on and off via
  // TESTING_ONLY_tls_generic_mode_set_enabled and then registering operators
  // to operate on this type id.
  TESTING_ONLY_GenericModeTensorId,

  // See Note [Private use TensorId]
  PrivateUse1_PreAutogradTensorId,
  PrivateUse2_PreAutogradTensorId,
  PrivateUse3_PreAutogradTensorId,

  NumDispatchKeys, // Sentinel
};

// Note [Private use TensorId]
// ~~~~~~~~~~~~~~~~~~~~~~~~~~~
// Private use tensor IDs are preallocated tensor type IDs for use in user
// applications.  Similar to private use fields in HTTP, they can be used
// by end users for experimental or private applications, without needing
// to "standardize" the tensor ID (which would be done by submitting a PR
// to PyTorch to add your type ID).
//
// Private use tensor IDs are appropriate to use if you want to experiment
// with adding a new tensor type (without having to patch PyTorch first) or
// have a private, non-distributed application that needs to make use of a
// new tensor type.  Private use tensor IDs are NOT appropriate to use for
// libraries intended to be distributed to further users: please contact
// the PyTorch developers to get a type ID registered in this case.
//
// We provide two classes of private user tensor id: regular TensorIds
// and PreAutogradTensorIds.  TensorIds serve the role of ordinary "backend"
// TensorIds; if you were adding support for a new type of accelerator, you
// would use a TensorId, and reuse autograd definitions already defined in
// PyTorch for operators you define.  PreAutogradTensorIds serve as "wrapper"
// TensorIds: they are most appropriate for tensors that compose multiple
// internal tensors, and for cases when the built-in autograd formulas for
// operators are not appropriate.

static_assert(
  static_cast<uint8_t>(DispatchKey::NumDispatchKeys) < 64,
  "DispatchKey is used as index into 64-bit bitmask; you must have less than 64 entries");

C10_API const char* toString(DispatchKey);
C10_API std::ostream& operator<<(std::ostream&, DispatchKey);

// For backwards compatibility with XLA repository
// (I don't want to fix this in XLA right now because there might be
// more renaming coming in the future.)
static inline DispatchKey XLATensorId() {
  return DispatchKey::XLATensorId;
}

} // namespace c10

// NB: You really shouldn't use this instance; this enum is guaranteed
// to be pretty small so a regular array should be acceptable.
namespace std {
template <>
struct hash<c10::DispatchKey> {
  size_t operator()(c10::DispatchKey x) const {
    return static_cast<size_t>(x);
  }
};
}<|MERGE_RESOLUTION|>--- conflicted
+++ resolved
@@ -49,7 +49,6 @@
 
   VariableTensorId,
 
-<<<<<<< HEAD
   // Compound ops denote operators which don't directly have a Variable
   // definition for them, but instead are conventionally implemented as
   // a series of calls to operations which do support autograd.  We can't
@@ -57,7 +56,7 @@
   // VariableTensorId is disabled in some circumstances (but compound
   // ops must keep working).
   CompoundOp,
-=======
+
   // Pre-autograd backend keys allow backends to override the autograd behavior
   // (aka VariableTensorId) for operators which have a Variable kernel
   // already registered.  For example, XLA wants to define autograd for
@@ -70,7 +69,6 @@
   // you are responsible for handling autograd yourself, or deferring to other
   // operators which support autograd.
   XLAPreAutograd,
->>>>>>> ac2a448c
 
   // TESTING: This is intended to be a generic testing tensor type id.
   // Don't use it for anything real; its only acceptable use is within a single
