# Generates VariableType.h/cpp
#
# VariableType is a subclass of at::Type that provides the binding code
# necessary to provide a differentiable version of ATen operators. There are a
# number of different things we could mean:
#
#   - Given a non-differentiable forward implementation, we might
#     directly associate it with a backward implementation to make
#     it differentiable.  This is the common case.
#
#   - Some functions don't need a backwards implementation, because
#     backpropagation will never propagate beyond them.  There are a
#     number of different reasons why this may be the case:
#
#       - The function has no differentiable inputs
#       - The function's output is not differentiable
#       - The function has no data dependency on its input
#
#   - Some function don't need a backwards implementation because they
#     are implemented as a composition of other (differentiable) ATen
#     functions.  These are dispatched directly to the Type superclass,
#     which will in turn dispatch back to VariableType for its
#     differentiable subcomponents.
#
from dataclasses import dataclass

from .gen_autograd import VIEW_FUNCTIONS, VIEW_FUNCTIONS_WITH_METADATA_CHANGE, \
    MULTI_OUTPUT_SAFE_FUNCTIONS, RETURNS_VIEWS_OF_INPUT
from .gen_autograd_functions import uses_single_grad
from .gen_trace_type import (
    MANUAL_BACKEND, MANUAL_AUTOGRAD_AND_TRACER, MANUAL_AUTOGRAD,
    declare_returned_variables, tie_return_values, get_return_value, type_wrapper_name,
)

from tools.codegen.api.types import *
from tools.codegen.api.autograd import *
import tools.codegen.api.cpp as cpp
from tools.codegen.code_template import CodeTemplate
from tools.codegen.gen import with_native_function, parse_native_yaml, FileManager, mapMaybe
from tools.codegen.model import *
from tools.codegen.selective_build.selector import SelectiveBuilder
from typing import Callable, List, Optional, Sequence, Tuple, Union

# We don't set or modify grad_fn on these methods. Generally, they return
# tensors that have requires_grad=False. In-place functions listed here will
# not examine or modify requires_grad or grad_fn.
DONT_REQUIRE_DERIVATIVE = {
    # These only depend on the input Tensor's shape and device, not the data
    'ones_like', 'zeros_like', 'rand_like', 'randn_like',
    # These are only implemented on integral types
    '__and__', '__iand__', '__ilshift__', '__ior__', '__irshift__', '__ixor__',
    '__lshift__', '__or__', '__rshift__', '__xor__',
    # These work on integral data types, and hence don't require derivative
    '_sobol_engine_draw', '_sobol_engine_ff', '_sobol_engine_scramble_',
    '_sobol_engine_initialize_state_',
    # This is an unsafe method that is meant to be out of reach of autograd.
    '_coalesced_',
    # Quantize functions should not record gradients
    'quantize_per_tensor', 'quantize_per_channel',
    # Functions that return integers should not have output that require gradients
    'argmax', 'argmin', 'argsort', 'searchsorted',
    'bucketize',
    # Functions that return booleans are not differentiable
    'isnan', 'isposinf', 'isneginf', 'isinf'
    # Functions return none are not differentiable
    'record_stream',
}

# The C -> R functions at the time of adding this are still being audited and tested
# but will not error out.
# C -> C, R -> C functions for which backward is correctly implemented and tested
GRADIENT_IMPLEMENTED_FOR_COMPLEX = {
    't', 'view', 'reshape', 'reshape_as', 'view_as', 'roll', 'clone',
    'repeat', 'expand', 'flip', 'fliplr', 'flipud', 'rot90', 'transpose',
    'permute', 'squeeze', 'unsqueeze', 'resize', 'resize_as', 'tril', 'triu',
    'chunk', 'split', 'split_with_sizes', 'repeat', 'expand', 'zero_', 'eq_',
    'ne_', 'add', '__radd__', 'sum', '_conj', 'sin', 'cos', 'mul', 'sinc', 'sinh',
    'cosh', '__rmul__', 'sgn', 'asin', 'acos', 'sub', 'div', 'cat', 'view_as_complex',
    'neg', 'complex', 'select', '_s_where', 'as_strided', 'slice', 'constant_pad_nd',
    'unbind', 'split', 'split_with_sizes', 'unsafe_split', 'split_with_sizes_backward',
    'dot', 'vdot', 'cholesky', 'triangular_solve', 'mm', '_unsafe_view', 'mv', 'ger',
    'bmm', 'diagonal', 'alias', 'atan', 'log', 'log10', 'log1p', 'log2', 'reciprocal',
    'tan', 'pow', 'rsqrt', 'tanh', 'tanh_backward', 'asinh', 'acosh', 'take', 'fill_',
    'exp', 'nonzero', 'mean', 'inverse', 'solve', 'linalg_cholesky', 'addcmul', 'addcdiv',
    'matrix_exp', 'linalg_eigh', 'cholesky_solve', 'linalg_qr', '_svd_helper', '_fft_c2c', '_fft_r2c',
    'linalg_solve', 'sqrt', 'stack', 'gather', 'index_select', 'index_add_', 'linalg_inv',
<<<<<<< HEAD
    'baddbmm', 'addbmm', 'addmm', 'addmv', 'addr'
=======
    'l1_loss_backward'
>>>>>>> 7e05d07c
}

# Some operators invalidate the grad_accumulator. Let's reset it.
RESET_GRAD_ACCUMULATOR = {
    'set', 'resize'
}

# NOTE [ Invariant: TensorImpl and Storage Pointer Equality ]
#
# When a function modifies its input tensors (via inplace or out-variants),
# it should never change the the input tensors' underlying c10::TensorImpl pointers
# or c10::Storage pointers.
#
# The following code templates implement the checks for this invariant:
SAVE_TENSOR_STORAGE = CodeTemplate("""\
c10::optional<Storage> ${tensor_name}_storage_saved =
  ${tensor_name}.has_storage() ? c10::optional<Storage>(${tensor_name}.storage()) : c10::nullopt;
""")

ENFORCE_SAME_TENSOR_STORAGE = CodeTemplate("""\
if (${tensor_name}_storage_saved.has_value())
  AT_ASSERT(${tensor_name}_storage_saved.value().is_alias_of(${tensor_name}.storage()));
""")

SAVE_TENSORLIST_STORAGE = CodeTemplate("""\
std::vector<c10::optional<Storage>> ${tensorlist_name}_storage_saved(${tensorlist_name}.size());
for (const Tensor& tensor : ${tensorlist_name})
  ${tensorlist_name}_storage_saved.push_back(
    tensor.has_storage() ? c10::optional<Storage>(tensor.storage()) : c10::nullopt);
""")

ENFORCE_SAME_TENSORLIST_STORAGE = CodeTemplate("""\
for (size_t i=0; i<${tensorlist_name}.size(); i++) {
  if (${tensorlist_name}_storage_saved[i].has_value())
    AT_ASSERT(${tensorlist_name}_storage_saved[i].value().is_alias_of(${tensorlist_name}[i].storage()));
}
""")

SAVE_OPTIONALTENSORLIST_STORAGE = CodeTemplate("""\
std::vector<c10::optional<Storage>> ${tensorlist_name}_storage_saved(${tensorlist_name}.size());
for (const c10::optional<Tensor>& tensor : ${tensorlist_name})
  ${tensorlist_name}_storage_saved.push_back(
    tensor.has_value() && tensor->has_storage() ? c10::optional<Storage>(tensor->storage()) : c10::nullopt);
""")

ENFORCE_SAME_OPTIONALTENSORLIST_STORAGE = CodeTemplate("""\
for (size_t i=0; i<${tensorlist_name}.size(); i++) {
  if (${tensorlist_name}_storage_saved[i].has_value())
    AT_ASSERT(${tensorlist_name}_storage_saved[i].value().is_alias_of(
        static_cast<c10::optional<Tensor>>(${tensorlist_name}[i])->storage()));
}
""")

SAVE_TENSOR_IMPL = CodeTemplate("""\
c10::intrusive_ptr<TensorImpl> ${tensor_name}_impl_saved;
if (${tensor_name}.defined()) ${tensor_name}_impl_saved = ${tensor_name}.getIntrusivePtr();
""")

ENFORCE_SAME_TENSOR_IMPL = CodeTemplate("""\
if (${tensor_name}_impl_saved) AT_ASSERT(${tensor_name}_impl_saved == ${tensor_name}.getIntrusivePtr());
""")

SAVE_TENSORLIST_IMPL = CodeTemplate("""\
std::vector<c10::intrusive_ptr<TensorImpl>> ${tensorlist_name}_impl_saved(${tensorlist_name}.size());
for (size_t i=0; i<${tensorlist_name}.size(); i++)
  if (${tensorlist_name}[i].defined()) ${tensorlist_name}_impl_saved[i] = ${tensorlist_name}[i].getIntrusivePtr();
""")

ENFORCE_SAME_TENSORLIST_IMPL = CodeTemplate("""\
for (size_t i=0; i<${tensorlist_name}.size(); i++) {
  if (${tensorlist_name}_impl_saved[i])
    AT_ASSERT(${tensorlist_name}_impl_saved[i] == ${tensorlist_name}[i].getIntrusivePtr());
}
""")

SAVE_OPTIONALTENSORLIST_IMPL = CodeTemplate("""\
std::vector<c10::intrusive_ptr<TensorImpl>> ${tensorlist_name}_impl_saved(${tensorlist_name}.size());
for (size_t i=0; i<${tensorlist_name}.size(); i++) {
  c10::optional<Tensor> t = ${tensorlist_name}[i];
  if (t.has_value() && t->defined()) ${tensorlist_name}_impl_saved[i] = t->getIntrusivePtr();
}
""")

ENFORCE_SAME_OPTIONALTENSORLIST_IMPL = CodeTemplate("""\
for (size_t i=0; i<${tensorlist_name}.size(); i++) {
  if (${tensorlist_name}_impl_saved[i])
    AT_ASSERT(${tensorlist_name}_impl_saved[i] == static_cast<c10::optional<Tensor>>(${tensorlist_name}[i])->getIntrusivePtr());
}
""")

# The following list contains functions that we don't enforce the invariant on.
DONT_ENFORCE_SAME_TENSOR_IMPL_OR_STORAGE = {
    # These functions are expected to change impl or storage of input tensors
    'set_', '_cudnn_rnn_flatten_weight',
}
# END CHECKS FOR [ Invariant: TensorImpl and Storage Pointer Equality ]

METHOD_DECLARATION = CodeTemplate("""\
${return_type} ${type_wrapper_name}(${formals}) ;
""")

METHOD_DEFINITION = CodeTemplate("""\
${return_type} ${type_wrapper_name}(${formals}) {
  ${type_definition_body}
}
""")

WRAPPER_REGISTRATION = CodeTemplate("""\
m.impl("${unqual_operator_name_with_overload}",
       TORCH_FN(${class_type}::${type_wrapper_name})
);
""")

UNPACK_TENSOR = CodeTemplate("""\
auto${ref} ${arg_name}_ = unpack${suffix}(${arg_name}, "${arg_name}", ${arg_pos});""")

DECLARE_GRAD_FN = CodeTemplate("""\
std::shared_ptr<${op}> grad_fn;
""")

SETUP_ANY_REQUIRES_GRAD = CodeTemplate("""\
auto _any_requires_grad = compute_requires_grad( ${args_with_derivatives} );
(void)_any_requires_grad;
""")

SETUP_DERIVATIVE = CodeTemplate("""\
if (_any_requires_grad) {
  ${setup}
}
""")

SETUP_NONE_REQUIRES_GRAD = CodeTemplate("""\
if (compute_requires_grad( ${args_to_check} )) {
  throw_error_out_requires_grad("${base_name}");
}
""")

ASSIGN_GRAD_FN = CodeTemplate("""\
grad_fn = std::shared_ptr<${op}>(new ${op}(${op_ctor}), deleteNode);
grad_fn->set_next_edges(collect_next_edges( ${args_with_derivatives} ));
""")

CALL_DISPATCH_VIA_NAMESPACE = CodeTemplate("""\
at::${api_name}(${unpacked_args})""")

CALL_DISPATCH_VIA_METHOD = CodeTemplate("""\
${var}.${api_name}(${unpacked_method_args})""")

# If the non-variable operation has return values, we use the `tmp` variable to hold the
# values temporarily and pass the values to the return variables outside of the
# `at::AutoNonVariableTypeMode` guard block.
DISPATCH_TO_NON_VAR_TYPE_WITH_TMP_RETURN_VALUES = CodeTemplate("""\
auto tmp = ([&]() {
  at::AutoNonVariableTypeMode non_var_type_mode(true);
  return ${base_type_call};
})();
""")

ASSIGN_RETURN_VALUE = CodeTemplate("""\
${return_values} = ${rhs_value};
""")

ARRAYREF_TO_VEC = CodeTemplate("""\
auto ${vec} = ${arg}.vec();
""")

OPTIONAL_TO_VAL = CodeTemplate("""\
auto ${val} = ${arg}.value_or(${default});
""")

SETUP_REPLAY_VIEW_IF_NOT_SUPPORT_AS_STRIDED_OR_VIEW_WITH_METADATA_CHANGE = CodeTemplate("""\
std::function<at::Tensor(const at::Tensor&)> func=nullptr;
if (${is_view_with_metadata_change} || !self.unsafeGetTensorImpl()->support_as_strided()) {
  ${replay_view_func}
}
""")

REPLAY_VIEW_LAMBDA_FUNC = CodeTemplate("""\
func = [=](const at::Tensor& ${input_base}) {
  return ${replay_view_call};
};
""")

DISPATCH_TO_NON_VAR_TYPE_WITHOUT_RETURN_VALUES = CodeTemplate("""\
{
  at::AutoNonVariableTypeMode non_var_type_mode(true);
  ${base_type_call};
}
""")

SET_HISTORY = CodeTemplate("""\
if (grad_fn) {
    ${fn}_history(${differentiable_outputs}, grad_fn);
}
""")

CONDITIONAL = CodeTemplate("""\
if (${cond}) {
  ${statements}
}
""")

RUN_ONLY_IN_DEBUG_MODE = CodeTemplate("""\
#ifndef NDEBUG
${statements}
#endif
""")

@dataclass(frozen=True)
class NativeFunctionWithDifferentiabilityInfo:
    func: NativeFunction
    info: Optional[DifferentiabilityInfo]

def gen_variable_type(
    out: str,
    native_yaml_path: str,
    differentiability_infos: Sequence[DifferentiabilityInfo],
    template_path: str,
    operator_selector: SelectiveBuilder,
) -> None:

    """VariableType.h and VariableType.cpp body

    This is the at::Type subclass for differentiable tensors. The
    implementation of each function dispatches to the base tensor type to
    compute the output. The grad_fn is attached to differentiable functions.
    """
    fns = list(sorted(filter(
        operator_selector.is_native_function_selected_for_training,
        parse_native_yaml(native_yaml_path)), key=lambda f: cpp.name(f.func)))
    fns_with_infos = match_differentiability_info(fns, differentiability_infos)

    fm = FileManager(install_dir=out, template_dir=template_path, dry_run=False)
    gen_variable_type_shard(fm, fns_with_infos, 'VariableType.h', 'VariableType.h')

    # NOTE: see Note [Sharded File] at the top of the VariableType.cpp
    # template regarding sharding of the generated files.
    num_shards = 5
    shards: List[List[NativeFunctionWithDifferentiabilityInfo]] = [[] for _ in range(num_shards)]

    # functions are assigned arbitrarily but stably to a file based on hash
    for fn in fns_with_infos:
        x = sum(ord(c) for c in cpp.name(fn.func.func)) % num_shards
        shards[x].append(fn)

    for i, shard in enumerate(shards):
        gen_variable_type_shard(fm, shard, 'VariableType.cpp', f'VariableType_{i}.cpp')

    gen_variable_type_shard(fm, fns_with_infos, 'VariableType.cpp', 'VariableTypeEverything.cpp')

@with_native_function
def gen_formals(f: NativeFunction) -> str:
    return ', '.join(
        f'{cpp.argument_type(a, binds="__placeholder__").cpp_type()} {a.name}'
        for a in f.func.schema_order_arguments()
    )

@with_native_function
def gen_wrapper_registration(f: NativeFunction) -> str:
    return WRAPPER_REGISTRATION.substitute(
        unqual_operator_name_with_overload=f.func.name,
        type_wrapper_name=type_wrapper_name(f),
        class_type='VariableType',
    )

def gen_variable_type_shard(
    fm: FileManager,
    fns_with_infos: List[NativeFunctionWithDifferentiabilityInfo],
    template_name: str,
    output_name: str,
) -> None:
    type_declarations: List[str] = []
    type_definitions: List[str] = []
    wrapper_registrations: List[str] = []

    for fn in fns_with_infos:
        f = fn.func
        name = cpp.name(f.func)
        formals = gen_formals(f)

        type_declarations.append(METHOD_DECLARATION.substitute(
            return_type=cpp.returns_type(f.func.returns),
            type_wrapper_name=type_wrapper_name(f),
            formals=formals,
        ))

        if name not in MANUAL_AUTOGRAD and dispatch_strategy(fn) == 'use_derived':
            type_definitions.append(METHOD_DEFINITION.substitute(
                return_type=cpp.returns_type(f.func.returns),
                type_wrapper_name=type_wrapper_name(f),
                type_definition_body=emit_body(fn),
                formals=formals,
            ))
            wrapper_registrations.append(gen_wrapper_registration(f))

        # See Note [Manual Backend kernels]
        assert (name in MANUAL_BACKEND) == f.manual_kernel_registration
        # If you want to register a kernel to Autograd, you must make the op abstract.
        # In other words, this op must have dispatch section in native_functions.yaml.
        if name in MANUAL_AUTOGRAD_AND_TRACER or (fn.info and fn.info.has_derivatives):
            msg = (f'There\'s a formula for {name}(or its functional variant) in derivatives.yaml. '
                   f'It\'s required to add a dispatch section for it with explicit supported backends e.g CPU/CUDA '
                   f'or DefaultBackend in native_functions.yaml. Please see '
                   f'https://github.com/pytorch/pytorch/tree/master/aten/src/ATen/native#choosing-the-right-dispatch-keyword '
                   f'for instructions to choose the right dispatch keyword.')
            assert f.is_abstract, msg

    fm.write_with_template(output_name, template_name, lambda: {
        'generated_comment': '@' + f'generated from {fm.template_dir}/{template_name}',
        'type_derived_method_declarations': type_declarations,
        'type_derived_method_definitions': type_definitions,
        'wrapper_registrations': wrapper_registrations,
    })

def emit_body(fn: NativeFunctionWithDifferentiabilityInfo) -> List[str]:
    assert dispatch_strategy(fn) == 'use_derived'
    f = fn.func
    info = fn.info

    name = cpp.name(f.func)
    inplace = f.func.kind() == SchemaKind.inplace
    is_out_fn = f.func.kind() == SchemaKind.out
    returns_void = len(f.func.returns) == 0
    base_name = f.func.name.name.base  # TODO: should be str(f.func.name.name)?
    view_info = VIEW_FUNCTIONS.get(base_name, None)
    if view_info is None and base_name in RETURNS_VIEWS_OF_INPUT:
        view_info = "self"

    def is_differentiable(name: str, type: Type) -> bool:
        return type.is_tensor_like() and (info is None or name not in info.non_differentiable_arg_names)

    def gen_differentiable_input(
        arg: Union[Argument, SelfArgument, TensorOptionsArguments]
    ) -> Optional[DifferentiableInput]:
        if isinstance(arg, TensorOptionsArguments):
            return None
        a: Argument = arg.argument if isinstance(arg, SelfArgument) else arg

        # TODO: `cpp_type` is only to keep it byte-for-byte compatible with the old codegen, should remove.
        # NB: This is not a clone of cpp.argument() - TensorOptionsArguments / faithful / binds are
        # not handled properly as they are irrelevant for this codegen.
        cpp_type = cpp.argument_type(a, binds=a.name).cpp_type()

        if not is_differentiable(a.name, a.type):
            return None
        return DifferentiableInput(
            name=a.name,
            type=a.type,
            cpp_type=cpp_type,
        )

    @with_native_function
    def gen_differentiable_inputs(f: NativeFunction) -> List[DifferentiableInput]:
        return list(mapMaybe(gen_differentiable_input, f.func.arguments.non_out))

    def find_args_with_derivatives(differentiable_inputs: List[DifferentiableInput]) -> List[DifferentiableInput]:
        """Find arguments that have derivative definitions"""
        if info is None or not info.has_derivatives:
            return differentiable_inputs
        names = set(name for d in info.derivatives for name in d.var_names)
        differentiable = [arg for arg in differentiable_inputs if arg.name in names]
        if len(differentiable) != len(names):
            missing = names - set(arg.name for arg in differentiable)
            raise RuntimeError(f'Missing arguments for derivatives: {missing} in {info.name}')
        return differentiable

    def gen_differentiable_outputs(f: NativeFunction) -> List[DifferentiableOutput]:
        outputs: List[DifferentiableOutput] = [
            DifferentiableOutput(name=name, type=ret.type, cpp_type=cpp.return_type(ret))
            for name, ret in zip(cpp.return_names(f), f.func.returns)]

        output_differentiability = info.output_differentiability if info else None
        if output_differentiability is not None:
            differentiable_outputs: List[DifferentiableOutput] = []
            if False in output_differentiability and f.func.kind() == SchemaKind.inplace:
                raise RuntimeError("output_differentiability=False for inplace operation (version_counter won't get updated)")
            for differentiable, output in zip(output_differentiability, outputs):
                if differentiable:
                    differentiable_outputs.append(output)
            return differentiable_outputs

        candidate_differentiable_outputs = list(filter(lambda r: is_differentiable(r.name, r.type), outputs))

        if uses_single_grad(info):
            return candidate_differentiable_outputs[:1]
        else:
            return candidate_differentiable_outputs

    differentiable_inputs = gen_differentiable_inputs(f)
    args_with_derivatives = find_args_with_derivatives(differentiable_inputs)
    differentiable_outputs = gen_differentiable_outputs(f)

    requires_derivative = (
        base_name not in DONT_REQUIRE_DERIVATIVE and name not in DONT_REQUIRE_DERIVATIVE and
        len(differentiable_inputs) > 0 and len(differentiable_outputs) > 0)

    if info is not None and info.has_derivatives and not requires_derivative:
        raise RuntimeError(f'ERROR: derivative ignored for {name} -- specified an autograd function without derivative')

    def emit_save_inputs() -> List[str]:
        setup: List[str] = []
        if info is None or not info.has_derivatives:
            return setup

        has_tensorlist_arg = any(is_tensor_list_type(arg.type) for arg in args_with_derivatives)

        # We don't want to save tensors if we know that they will never be used
        # when computing the derivative, so we add guards to those statements
        def guard_for(arg: SavedAttribute) -> Optional[str]:
            assert info is not None

            # It's hard to determine the edge offset if we have TensorLists
            if has_tensorlist_arg:
                return None

            # Empirical evaluation of the cases where we insert those guards in
            # backward show that they are somewhat useless. E.g. there's no need
            # to guard on some values captured from forward, because they had to
            # require_grad if the backward function even gets executed. I don't
            # have any good ideas for detecting those cases, so I simply disabled the
            # checks.
            if 'backward' in info.name:
                return None

            # If there's a single derivative we could compute, we already have
            # a requires_grad check that is sufficient
            if len(args_with_derivatives) <= 1:
                return None

            # We really only care about trimming down the amount of tensors we save
            if arg.type != 'Tensor':
                return None

            # We want to emit simple guards, so we only allow that if checking one
            # input is enough to determine whether we need that value
            used_in = [d for d in info.derivatives if arg in d.saved_inputs]
            assert len(used_in) > 0
            if len(used_in) != 1:
                return None
            derivative = used_in[0]
            if len(derivative.var_names) != 1:
                return None
            derivative_var_name = derivative.var_names[0]

            # Figure out the offset of the edge that uses this variable
            for edge_off, a in enumerate(args_with_derivatives):
                if a.name == derivative_var_name:
                    break
            else:
                raise AssertionError()

            return f'grad_fn->should_compute_output({edge_off})'

        setup.extend(save_variables(info.all_saved_inputs, False, guard_for))
        for arg in args_with_derivatives:
            if is_tensor_list_type(arg.type):
                setup.append(f'grad_fn->{arg.name}_size_ = {arg.name}.size();')

        return setup

    def setup_derivative(differentiable_inputs: List[DifferentiableInput]) -> List[str]:
        body: List[str] = []
        if is_out_fn:
            # For out functions, ensure that no input or output requires grad
            body.append(DECLARE_GRAD_FN.substitute(op='Node'))
            body.append(SETUP_NONE_REQUIRES_GRAD.substitute(
                base_name=base_name,
                args_to_check=[arg.name for arg in differentiable_inputs]))
            body.append(SETUP_NONE_REQUIRES_GRAD.substitute(
                base_name=base_name,
                args_to_check=[arg.name for arg in differentiable_outputs]))
            return body

        op = info.op if info is not None and info.has_derivatives else 'NotImplemented'
        setup = []
        setup.extend(ASSIGN_GRAD_FN.substitute(
            op=op,
            op_ctor='' if info is not None and info.has_derivatives else f'"{cpp.name(f.func)}"',
            args_with_derivatives=[arg.name for arg in args_with_derivatives],
        ).split('\n'))
        setup.extend(emit_save_inputs())

        body.extend(emit_check_no_requires_grad(differentiable_inputs, args_with_derivatives))
        body.append(DECLARE_GRAD_FN.substitute(op=op))
        body.append(SETUP_DERIVATIVE.substitute(setup=setup))
        return body

    def emit_check_if_in_complex_autograd_allowlist() -> List[str]:
        body: List[str] = []
        if base_name in GRADIENT_IMPLEMENTED_FOR_COMPLEX:
            return body
        for arg in differentiable_outputs:
            name = arg.name
            # TODO: should be `arg.type.is_tensor_like()`?
            if arg.cpp_type in ['Tensor', 'TensorList', 'const c10::List<c10::optional<Tensor>> &']:
                body.append(f'throw_error_for_complex_autograd({name}, "{base_name}");')
        return body

    def emit_check_no_requires_grad(
        tensor_args: List[DifferentiableInput],
        args_with_derivatives: List[DifferentiableInput],
    ) -> List[str]:
        """Checks that arguments without derivatives don't require grad"""
        body: List[str] = []
        for arg in tensor_args:
            if arg in args_with_derivatives:
                continue
            name = arg.name
            if info and name in info.non_differentiable_arg_names:
                continue
            if name == 'output':
                # Double-backwards definitions sometimes take in 'input' and
                # 'output', but only define the derivative for input.
                continue
            body.append(f'check_no_requires_grad({name}, "{name}");')
        return body

    def save_variables(
        saved_variables: Sequence[SavedAttribute],
        is_output: bool,
        guard_for: Callable[[SavedAttribute], Optional[str]] = lambda name: None,
    ) -> Sequence[str]:
        # assign the saved variables to the generated grad_fn
        stmts: List[str] = []
        for arg in saved_variables:
            name = arg.name
            expr = arg.expr
            if arg.type == 'Tensor' or arg.type == 'c10::optional<Tensor>' or \
                    arg.type == 'c10::optional<Tensor>&' or (is_output and arg.type == 'Scalar'):
                name += '_'
                var = arg.name
                if var == 'self' and inplace:
                    var = 'self.clone()'
                    assert not is_output
                if inplace and is_output:
                    var = 'self'
                    is_inplace_view = f'{var}.is_view()'
                    expr = f'SavedVariable({var}, {str(is_output).lower()}, {is_inplace_view})'
                else:
                    expr = f'SavedVariable({var}, {str(is_output).lower()})'
            elif arg.type in ['TensorList', 'c10::List<c10::optional<Tensor>>']:
                name += '_'
                expr = f'make_saved_variable_list({arg.name})'
            elif arg.type == 'IntArrayRef':
                expr = expr + ".vec()"
            guard = guard_for(arg)
            if guard is None:
                stmts.append(f'grad_fn->{name} = {expr};')
            else:
                stmts.append(f'if ({guard}) {{')
                stmts.append(f'  grad_fn->{name} = {expr};')
                stmts.append('}')
        return stmts

    def emit_dispatch_call(f: NativeFunction, input_base: str, unpacked_args: Sequence[str]) -> str:
        """ Dispatch call via function in a namespace or method on Tensor."""
        if Variant.function in f.variants:
            call = CALL_DISPATCH_VIA_NAMESPACE.substitute(
                api_name=cpp.name(
                    f.func,
                    faithful_name_for_out_overloads=True,
                ),
                unpacked_args=unpacked_args)
        else:
            call = CALL_DISPATCH_VIA_METHOD.substitute(
                api_name=cpp.name(f.func),
                var=input_base,
                unpacked_method_args=unpacked_args[1:])
        return call

    def emit_view_lambda(unpacked_bindings: List[Binding]) -> str:
        """ Generate an additional lambda function to recover views in backward when as_strided is not supported.
        See Note [View + Inplace update for base tensor] and [View + Inplace update for view tensor] for more details."""
        input_base = 'input_base'
        replay_view_func = ''
        updated_unpacked_args: List[str] = []
        known_view_arg_simple_types: List[str] = ['int64_t', 'c10::optional<int64_t>', 'bool', 'IntArrayRef']
        for unpacked_binding in unpacked_bindings:
            arg, arg_type = unpacked_binding.name, unpacked_binding.type
            if arg == 'self_':
                updated_unpacked_args.append(input_base)
                continue
            if arg_type not in known_view_arg_simple_types:
                known_types_str = ', '.join(known_view_arg_simple_types)
                raise TypeError(f'You are adding an {arg_type} {arg} argument to op {cpp.name(f.func)} in addition to known types: '
                                f'{known_types_str}. Please update the list or materialize it so that it can be closed '
                                'over by value, also add a test in pytorch/xla/test/test_operations.py where this code '
                                'is exercised.')

            if arg_type == 'IntArrayRef':
                # It's not safe to close over IntArrayRef by value, since this is a
                # reference type, so materialize a vector to close over by value
                arg_vec = arg + '_vec'
                replay_view_func += ARRAYREF_TO_VEC.substitute(arg=arg, vec=arg_vec)
                updated_unpacked_args.append(arg_vec)
            elif arg_type == 'c10::optional<int64_t>':
                # Materialize int64_t? to int64_t
                arg_value = arg + '_val'
                replay_view_func += OPTIONAL_TO_VAL.substitute(arg=arg, val=arg_value, default='0')
                updated_unpacked_args.append(arg_value)
            else:
                updated_unpacked_args.append(arg)

        replay_view_call = emit_dispatch_call(f, input_base, updated_unpacked_args)
        replay_view_func += REPLAY_VIEW_LAMBDA_FUNC.substitute(
            input_base=input_base,
            replay_view_call=replay_view_call)

        is_view_with_metadata_change = 'true' if name in VIEW_FUNCTIONS_WITH_METADATA_CHANGE else 'false'

        return SETUP_REPLAY_VIEW_IF_NOT_SUPPORT_AS_STRIDED_OR_VIEW_WITH_METADATA_CHANGE.substitute(
            is_view_with_metadata_change=is_view_with_metadata_change,
            replay_view_func=replay_view_func)

    def wrap_output(f: NativeFunction, unpacked_bindings: List[Binding], var: str) -> str:
        call = ''
        rhs_value: Optional[str] = None
        if not any(r.type.is_tensor_like() for r in f.func.returns):
            rhs_value = var
        elif view_info is not None:
            # See NOTE [ Autograd View Variables ] in variable.h for details.
            differentiable_output_vars = {r.name for r in differentiable_outputs}

            if not isinstance(view_info, str):
                raise TypeError(f'The view info should be a string for {base_name}, but it is: {view_info}')

            if len(differentiable_output_vars) == 0:
                # no output is differentiable (.indices() for SparseTensors for example)
                rhs_value = f'as_view({view_info}, {var}, /* is_bw_differentiable */ false, /* is_fw_differentiable */ false)'
            elif len(differentiable_output_vars) == 1:
                # Single differentiable output (Tensor or Tensor[])
                return_info = differentiable_outputs[0]
                # We only support simple Tensor or a TensorList for functions that return views
                if not is_tensor_type(return_info.type) and not is_tensor_list_type(return_info.type):
                    raise RuntimeError(f'{base_name} that return differentiable views can only return Tensor or Tensor[]')
                # Only allow rebasing of the history if we return a single Tensor
                # If we are in a no grad block, raise a warning
                # See NOTE [ View + Inplace detection ] for more details about this logic
                if is_tensor_list_type(return_info.type):
                    if base_name in MULTI_OUTPUT_SAFE_FUNCTIONS:
                        creation_meta = 'CreationMeta::MULTI_OUTPUT_SAFE'
                    else:
                        creation_meta = 'CreationMeta::MULTI_OUTPUT_NODE'
                    call += (f'as_view(/* base */ {view_info}, /* output */ {var}, /* is_bw_differentiable */ true, '
                             '/* is_fw_differentiable */ true, '
                             f'/* creation_meta */ {creation_meta});')
                    rhs_value = f'std::move({var})'
                else:
                    call += emit_view_lambda(unpacked_bindings)
                    creation_meta = 'GradMode::is_enabled() ? CreationMeta::DEFAULT: CreationMeta::NO_GRAD_MODE'
                    rhs_value = (f'as_view(/* base */ {view_info}, /* output */ {var}, /* is_bw_differentiable */ true, '
                                 '/* is_fw_differentiable */ true, '
                                 f'/* view_func */ func, /* creation_meta */ {creation_meta})')
            else:
                # This could be supported but we don't need it at the moment, so keeping things simple.
                raise RuntimeError('Function that return multiple differentiable output '
                                   'when at least one of them is view is not supported.')
        else:
            rhs_value = f'std::move({var})'
        assert rhs_value is not None
        call += ASSIGN_RETURN_VALUE.substitute(return_values=tie_return_values(f),
                                               rhs_value=rhs_value)
        return call

    def enforce_same_tensorimpl_and_storage(call: str, unpacked_bindings: List[Binding]) -> str:
        save_ptrs_stmts: List[str] = []
        enforce_same_ptrs_stmts: List[str] = []
        if cpp.name(f.func) not in DONT_ENFORCE_SAME_TENSOR_IMPL_OR_STORAGE:
            for unpacked_binding in unpacked_bindings:
                arg = unpacked_binding.name
                noref_cpp_type = unpacked_binding.ctype.cpp_type(strip_ref=True)
                if noref_cpp_type == 'TensorList':
                    save_ptrs_stmts += [SAVE_TENSORLIST_STORAGE.substitute(tensorlist_name=arg),
                                        SAVE_TENSORLIST_IMPL.substitute(tensorlist_name=arg)]
                    enforce_same_ptrs_stmts += [ENFORCE_SAME_TENSORLIST_STORAGE.substitute(tensorlist_name=arg),
                                                ENFORCE_SAME_TENSORLIST_IMPL.substitute(tensorlist_name=arg)]
                elif noref_cpp_type == 'c10::List<c10::optional<Tensor>>':
                    save_ptrs_stmts += [SAVE_OPTIONALTENSORLIST_STORAGE.substitute(tensorlist_name=arg),
                                        SAVE_OPTIONALTENSORLIST_IMPL.substitute(tensorlist_name=arg)]
                    enforce_same_ptrs_stmts += [ENFORCE_SAME_OPTIONALTENSORLIST_STORAGE.substitute(tensorlist_name=arg),
                                                ENFORCE_SAME_OPTIONALTENSORLIST_IMPL.substitute(tensorlist_name=arg)]
                elif noref_cpp_type == 'Tensor':
                    save_ptrs_stmts += [SAVE_TENSOR_STORAGE.substitute(tensor_name=arg),
                                        SAVE_TENSOR_IMPL.substitute(tensor_name=arg)]
                    enforce_same_ptrs_stmts += [ENFORCE_SAME_TENSOR_STORAGE.substitute(tensor_name=arg),
                                                ENFORCE_SAME_TENSOR_IMPL.substitute(tensor_name=arg)]
        assert (save_ptrs_stmts and enforce_same_ptrs_stmts) or (not save_ptrs_stmts and not enforce_same_ptrs_stmts)
        if save_ptrs_stmts and enforce_same_ptrs_stmts:
            call = RUN_ONLY_IN_DEBUG_MODE.substitute(statements=save_ptrs_stmts) + \
                call + \
                RUN_ONLY_IN_DEBUG_MODE.substitute(statements=enforce_same_ptrs_stmts)
        return call

    def emit_call(f: NativeFunction, unpacked_bindings: List[Binding]) -> str:
        # We only care about adding `at::AutoNonVariableTypeMode` guard for non-variable dispatch
        # (which corresponds to 'use_derived' strategy). The purpose of this guard is to make sure
        # the baseType operations still dispatch to non-Variable type, even if the arguments passed
        # in are now Variables.
        # See NOTE [ Treating Variables as non-Variables in type dispatch ] for details.
        unpacked_args = [b.name for b in unpacked_bindings]
        base_type_call = emit_dispatch_call(f, 'self_', unpacked_args)
        if not modifies_arguments(f) and not returns_void:
            call = DISPATCH_TO_NON_VAR_TYPE_WITH_TMP_RETURN_VALUES.substitute(
                base_type_call=base_type_call)

            call += wrap_output(f, unpacked_bindings, 'tmp')
        else:
            call = DISPATCH_TO_NON_VAR_TYPE_WITHOUT_RETURN_VALUES.substitute(
                base_type_call=base_type_call)
        call = enforce_same_tensorimpl_and_storage(call, unpacked_bindings)
        return call

    def emit_history() -> str:
        fn = 'rebase' if modifies_arguments(f) and view_info is None else 'set'
        output_names = [r.name for r in differentiable_outputs]
        # TODO: flatten allocates a std::vector, which could be expensive
        outs = CodeTemplate("flatten_tensor_args( ${outs} )").substitute(outs=output_names)
        return SET_HISTORY.substitute(fn=fn, differentiable_outputs=outs)

    def emit_save_outputs() -> str:
        if is_out_fn:
            # out functions don't currently support differentiation
            return ''
        if info is not None and info.has_derivatives:
            stmts = save_variables(info.all_saved_outputs, True)
            if len(stmts) == 0:
                return ''
            return CONDITIONAL.substitute(cond='grad_fn', statements=stmts)
        return ''

    def emit_any_requires_grad() -> List[str]:
        return [SETUP_ANY_REQUIRES_GRAD.substitute(
            args_with_derivatives=[arg.name for arg in args_with_derivatives]), ]

    def emit_check_inplace() -> List[str]:
        if not inplace:
            return []
        return [f'check_inplace({arg.name}, _any_requires_grad);' for arg in differentiable_outputs]

    def emit_increment_version(f: NativeFunction) -> List[str]:
        if not modifies_arguments(f):
            return []
        return [f'increment_version({r});' for r in cpp.return_names(f)]

    body: List[str] = []
    unpack_args_stats, unpacked_bindings = unpack_args(f)

    body.extend(unpack_args_stats)
    if requires_derivative:
        body.extend(emit_any_requires_grad())
        body.extend(emit_check_inplace())
        body.extend(setup_derivative(differentiable_inputs))
    body.append(declare_returned_variables(f))

    body.append(emit_call(f, unpacked_bindings))
    body.extend(emit_increment_version(f))
    if requires_derivative:
        # set_flags has to appear after version_counter, because rebase_history
        # requires that the counter is incremented before it is called
        body.append(emit_history())
        body.append(emit_save_outputs())
        body.extend(emit_check_if_in_complex_autograd_allowlist())
    if base_name in RESET_GRAD_ACCUMULATOR:
        # `inplace` implies that there is exactly one output named `self`,
        # so we can keep the generated code easy. If you need to
        # `reset_grad_accumulator` in an operator that's not `inplace`, you can
        # remove this assert but the code generation will get more elaborate
        assert inplace
        body.append('reset_grad_accumulator(self);')
    if not returns_void:
        body.append(f'return {get_return_value(f)};')
    return body

@with_native_function
def unpack_args(f: NativeFunction) -> Tuple[List[str], List[Binding]]:
    body: List[str] = []
    unpacked_bindings: List[Binding] = []

    bindings = [r for a in f.func.schema_order_arguments()
                for r in cpp.argument(a,
                                      method=False,
                                      cpp_no_default_args=set(),
                                      faithful=False,
                                      has_tensor_options=False)]

    for i, binding in enumerate(bindings):
        assert not isinstance(binding.argument, SelfArgument)
        if isinstance(binding.argument, TensorOptionsArguments):
            raise RuntimeError("VariableKernel shouldn't take TensorOptions")

        is_nullable = binding.argument.type.is_nullable()
        if not binding.argument.type.is_tensor_like() or is_nullable:
            unpacked_bindings.append(binding)
            continue

        is_tensor_list = is_tensor_list_type(binding.argument.type)
        ref = (not is_nullable) and not is_tensor_list
        suffix = '_opt' if is_nullable and not is_tensor_list else ''
        body.append(UNPACK_TENSOR.substitute(
            arg_name=binding.name,
            arg_pos=i,
            suffix=suffix,
            ref='&' if ref else '',
        ))
        unpacked_bindings.append(Binding(
            name=binding.name + '_',
            ctype=binding.ctype,
            argument=binding.argument,
            default=binding.default,
        ))

    return body, unpacked_bindings

def dispatch_strategy(fn: NativeFunctionWithDifferentiabilityInfo) -> str:
    """How are we going to call the underlying implementation of a
    declaration?  There are two strategies:

        - use_derived: we want to call the implementation on CPUDoubleType
          (or a similar, derived Type instance).  Because these derived
          instances deal in Tensors, not Variables (it's a completely different
          object, so it doesn't dispatch back to VariableType), code on
          this dispatch path needs to wrap/unwrap tensors.  If the
          derived implementation takes and returns tensors, the
          implementation is usually differentiable (although we also use
          the derived dispatch path for non-differentiable functions
          that we still want to dispatch on the derived Type instance;
          e.g., size())

        - use_type: we want to call the implementation on Type, because
          it is implemented concretely, and the functions it invokes will
          get dispatched back to VariableType (which will ensure that they
          are differentiable.)
    """
    if fn.func.is_abstract or (fn.info is not None and fn.info.has_derivatives):
        # If the function is abstract (not implemented on at::Type), we must
        # call the implementation on the derived type with unpacked tensors.

        # If the function has a derivative specified and is concrete, we could
        # call either implementation. We prefer the calling the derived
        # type's implementation with unpacked tensors because it is more
        # performant in some cases: any internal calls to other ATen functions
        # won't have the history tracked.

        # If the function has a type dispatched argument (i.e. is a factory),
        # we prefer calling the derived type's implementation both because it is
        # more performant and to ensure factory functions return tensors with _version
        # of 0 (probably not strictly necessary, but nice to have to keeps versions simple
        # to understand.

        return 'use_derived'
    else:
        # If the function is concrete (we don't have to override it) and we
        # didn't declare it in derivatives.yaml, we'll assume that it is
        # actually implemented out of differentiable functions. (This
        # assumption might not hold, but then you'll see gradcheck fail.)
        return 'use_type'

def is_tensor_type(t: Type) -> bool:
    # TODO: Should handle optional here?
    return t.is_tensor_like() and t.is_list_like() is None

def is_tensor_list_type(t: Type) -> bool:
    # TODO: Should handle optional here?
    return t.is_tensor_like() and t.is_list_like() is not None

def modifies_arguments(f: NativeFunction) -> bool:
    return f.func.kind() in [SchemaKind.inplace, SchemaKind.out]

def match_differentiability_info(
    native_functions: List[NativeFunction],
    differentiability_infos: Sequence[DifferentiabilityInfo],
) -> List[NativeFunctionWithDifferentiabilityInfo]:
    """Sets the "derivative" key on declarations to matching autograd function

    In-place functions will use the out-of-place derivative definition if there
    is no in-place specific derivative.
    """

    info_by_schema = {info.func.func: info for info in differentiability_infos}
    functional_info_by_signature = {
        info.func.func.signature(strip_default=True): info
        for info in differentiability_infos
        if info.func.func.kind() == SchemaKind.functional}

    def find_info(f: NativeFunction) -> Tuple[Optional[DifferentiabilityInfo], bool]:
        if f.func in info_by_schema:
            return info_by_schema[f.func], True

        # if there is no exact match look for the out-of-place signature.
        # i.e mul() for mul_() or mul_out()
        return functional_info_by_signature.get(f.func.signature(strip_default=True)), False

    result: List[NativeFunctionWithDifferentiabilityInfo] = []
    for f in native_functions:
        info, is_exact_match = find_info(f)
        result.append(NativeFunctionWithDifferentiabilityInfo(
            func=f,
            info=info,
        ))

    return result<|MERGE_RESOLUTION|>--- conflicted
+++ resolved
@@ -84,11 +84,7 @@
     'exp', 'nonzero', 'mean', 'inverse', 'solve', 'linalg_cholesky', 'addcmul', 'addcdiv',
     'matrix_exp', 'linalg_eigh', 'cholesky_solve', 'linalg_qr', '_svd_helper', '_fft_c2c', '_fft_r2c',
     'linalg_solve', 'sqrt', 'stack', 'gather', 'index_select', 'index_add_', 'linalg_inv',
-<<<<<<< HEAD
-    'baddbmm', 'addbmm', 'addmm', 'addmv', 'addr'
-=======
-    'l1_loss_backward'
->>>>>>> 7e05d07c
+    'l1_loss_backward', 'baddbmm', 'addbmm', 'addmm', 'addmv'
 }
 
 # Some operators invalidate the grad_accumulator. Let's reset it.
